--- conflicted
+++ resolved
@@ -49,11 +49,8 @@
     if qual_stat_for_pre_imgs not in ['mean', 'median']:
         ValueError('qual stat needs to be "mean" or "median"')
     if len(pre_arrs) == 0:
-<<<<<<< HEAD
         raise ValueError('No prearrs specified')
-=======
-      return []
->>>>>>> 895cffcc
+        
     pre_stack = np.stack(pre_arrs, axis=0)
     if window_size == 1:
         if qual_stat_for_pre_imgs == 'median':
