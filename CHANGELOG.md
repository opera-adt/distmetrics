--- conflicted
+++ resolved
@@ -7,16 +7,12 @@
 and uses [Semantic Versioning](https://semver.org/spec/v2.0.0.html).
 
 
-<<<<<<< HEAD
 ## [1.0.3] - 2025-08-25
 
 ### Changed
-* Latest weights for `transformer_anniversary_trained_optimized_fine` and `transformer_anniversary_trained_optimized`.
+* Latest weights for `transformer_anniversary_trained_optimized_fine` and `transformer_anniversary_trained_optimized` the v1 datasets.
 
-# [1.0.2] - 2025-08-06
-=======
 ## [1.0.2] - 2025-08-6
->>>>>>> 374f8c49
 
 ### Added
 * New models from v1 dataset.
